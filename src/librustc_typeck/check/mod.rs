--- conflicted
+++ resolved
@@ -1050,30 +1050,25 @@
         fcx.write_ty(arg.hir_id, arg_ty);
     }
 
-<<<<<<< HEAD
     let gen_ty = if can_be_generator && body.is_generator {
         let gen_sig = ty::GenSig {
             yield_ty: fcx.yield_ty.unwrap(),
             return_ty: ret_ty,
         };
-        inherited.tables.borrow_mut().generator_sigs.insert(fn_id, Some(gen_sig));
+        inherited.tables.borrow_mut().generator_sigs.insert(fn_hir_id, Some(gen_sig));
 
         let witness = fcx.next_ty_var(TypeVariableOrigin::MiscVariable(span));
         fcx.deferred_generator_interiors.borrow_mut().push((body.id(), witness));
         let interior = ty::GeneratorInterior::new(witness);
 
-        inherited.tables.borrow_mut().generator_interiors.insert(fn_id, interior);
+        inherited.tables.borrow_mut().generator_interiors.insert(fn_hir_id, interior);
 
         Some(interior)
     } else {
-        inherited.tables.borrow_mut().generator_sigs.insert(fn_id, None);
+        inherited.tables.borrow_mut().generator_sigs.insert(fn_hir_id, None);
         None
     };
-    inherited.tables.borrow_mut().liberated_fn_sigs.insert(fn_id, fn_sig);
-=======
-    let fn_hir_id = fcx.tcx.hir.node_to_hir_id(fn_id);
-    inherited.tables.borrow_mut().liberated_fn_sigs_mut().insert(fn_hir_id, fn_sig);
->>>>>>> 56fe3b2a
+    inherited.tables.borrow_mut().liberated_fn_sigs.insert(fn_hir_id, fn_sig);
 
     fcx.check_return_expr(&body.value);
 
